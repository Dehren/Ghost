--- conflicted
+++ resolved
@@ -10,13 +10,8 @@
                 <li class="publishing"><a href="#content">Content</a></li>
                 <li class="users"><a href="#users">Users</a></li>
                 <li class="appearance"><a href="#appearance">Appearance</a></li>
-<<<<<<< HEAD
                 <li class="services"><a href="#">Connected Services</a></li>
                 <li class="plugins"><a href="#">Plugins</a></li>
-=======
-                <li class="services"><a href="#services">Connected Services</a></li>
-                <li class="plugins"><a href="#plugins">Plugins</a></li>
->>>>>>> e2b3c40a
             </ul>
         </nav>
     </aside>
@@ -202,22 +197,16 @@
                 </ul>
             </section>
         </section>
-<<<<<<< HEAD
-    </section>
-    <section id="appearance" class="settings-content">
-        <header>
-            <h2 class="title">Appearance</h2>
-        </header>
-        <section class="content">
-            <h6 class="sub">Raw json be here</h6>
-            <p>Active theme: {{json settings.activeTheme}}</p>
-            <p>Available themes: {{json availableThemes}}</p>
-            <p>Available plugins: {{json availablePlugins}}</p>
-
-
-        </section>
-    </section>
-=======
+        <section id="appearance" class="settings-content">
+            <header>
+                <h2 class="title">Appearance</h2>
+            </header>
+            <section class="content">
+                <h6 class="sub">Raw json be here</h6>
+                <p>Active theme: {{json settings.activeTheme}}</p>
+                <p>Available themes: {{json availableThemes}}</p>
+                <p>Available plugins: {{json availablePlugins}}</p>
+            </section>
+        </section>
     </div>
->>>>>>> e2b3c40a
 </div>
--- conflicted
+++ resolved
@@ -16,8 +16,6 @@
     };
 
     $(document).ready(function () {
-<<<<<<< HEAD
-=======
         if (location.hash) {
             var page = $(".settings-menu li." + location.hash.replace('#', '')),
                 newPage = page.children('a').attr('href');
@@ -27,7 +25,6 @@
             $('.settings-content').hide().delay(250);
             $(newPage).show();
         }
->>>>>>> 33c03b36
         $('.settings-menu li').on('click', changePage);
 
         $('input').iCheck({

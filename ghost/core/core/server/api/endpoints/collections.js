const errors = require('@tryghost/errors');
const tpl = require('@tryghost/tpl');
const collectionsService = require('../../services/collections');

const messages = {
    collectionNotFound: 'Collection not found.'
};

module.exports = {
    docName: 'collections',

    browse: {
        headers: {
            cacheInvalidate: false
        },
        options: [
            'limit',
            'order',
            'page',
            'filter',
            'include'
        ],
        validation: {
            options: {
                include: {
                    values: ['count.posts']
                }
            }
        },
        permissions: true,
        query(frame) {
            return collectionsService.api.getAll(frame.options);
        }
    },

    read: {
        headers: {
            cacheInvalidate: false
        },
<<<<<<< HEAD
        data: [
            'id',
            'slug'
=======
        options: [
            'include'
>>>>>>> main
        ],
        data: [
            'id',
            'slug'
        ],
        validation: {
            options: {
                include: {
                    values: ['count.posts']
                }
            }
        },
        permissions: true,
        async query(frame) {
            let model;
            if (frame.data.id) {
                model = await collectionsService.api.getById(frame.data.id);
<<<<<<< HEAD
            } else if (frame.data.slug) {
=======
            } else {
>>>>>>> main
                model = await collectionsService.api.getBySlug(frame.data.slug);
            }

            if (!model) {
                throw new errors.NotFoundError({
                    message: tpl(messages.collectionNotFound)
                });
            }

            return model;
        }
    },

    add: {
        statusCode: 201,
        headers: {
            cacheInvalidate: true
        },
        permissions: true,
        async query(frame) {
            return await collectionsService.api.createCollection(frame.data.collections[0]);
        }
    },

    edit: {
        headers: {
            cacheInvalidate: false
        },
        options: [
            'id'
        ],
        validation: {
            options: {
                id: {
                    required: true
                }
            }
        },
        permissions: true,
        async query(frame) {
            const model = await collectionsService.api.edit(Object.assign(frame.data.collections[0], {
                id: frame.options.id
            }));

            if (!model) {
                throw new errors.NotFoundError({
                    message: tpl(messages.collectionNotFound)
                });
            }

            // @NOTE: cache invalidation has to be done manually for now
            //        because the model's wasChanged is not returned from
            //        the service using in-memory repository layer
            // if (model.wasChanged()) {
            this.headers.cacheInvalidate = true;
            // } else {
            //     this.headers.cacheInvalidate = false;
            // }

            return model;
        }
    },

    destroy: {
        statusCode: 204,
        headers: {
            cacheInvalidate: true
        },
        options: [
            'id'
        ],
        validation: {
            options: {
                id: {
                    required: true
                }
            }
        },
        permissions: true,
        async query(frame) {
            return await collectionsService.api.destroy(frame.options.id);
        }
    }
};<|MERGE_RESOLUTION|>--- conflicted
+++ resolved
@@ -37,18 +37,12 @@
         headers: {
             cacheInvalidate: false
         },
-<<<<<<< HEAD
         data: [
             'id',
             'slug'
-=======
+        ],
         options: [
             'include'
->>>>>>> main
-        ],
-        data: [
-            'id',
-            'slug'
         ],
         validation: {
             options: {
@@ -62,11 +56,7 @@
             let model;
             if (frame.data.id) {
                 model = await collectionsService.api.getById(frame.data.id);
-<<<<<<< HEAD
             } else if (frame.data.slug) {
-=======
-            } else {
->>>>>>> main
                 model = await collectionsService.api.getBySlug(frame.data.slug);
             }
 

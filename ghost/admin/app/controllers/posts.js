--- conflicted
+++ resolved
@@ -95,7 +95,6 @@
         Object.assign(this, DEFAULT_QUERY_PARAMS.posts);
     }
 
-<<<<<<< HEAD
     checkUrlParameter() {
         const hash = window.location.hash; // Get the full hash fragment
         const queryParamsString = hash.split('?')[1]; // Get the part after '?'
@@ -110,16 +109,6 @@
         }
     }
 
-    get postsInfinityModel() {
-        return this.model;
-    }
-
-    get totalPosts() {
-        return this.model.meta?.pagination?.total ?? 0;
-    }
-
-=======
->>>>>>> 086ed9e7
     get showingAll() {
         const {type, author, tag, visibility} = this;
 

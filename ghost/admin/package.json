{
  "name": "ghost-admin",
  "version": "5.75.2",
  "description": "Ember.js admin client for Ghost",
  "author": "Ghost Foundation",
  "homepage": "http://ghost.org",
  "repository": {
    "type": "git",
    "url": "git://github.com/TryGhost/Admin.git"
  },
  "bugs": "https://github.com/TryGhost/Ghost/issues",
  "contributors": "https://github.com/TryGhost/Admin/graphs/contributors",
  "license": "MIT",
  "private": true,
  "directories": {
    "test": "tests"
  },
  "scripts": {
    "dev": "ember serve",
    "build": "ember build --environment=production --silent",
    "build:dev": "yarn build --environment=development",
    "test:unit": "true",
    "test": "ember exam --split 2 --parallel",
    "lint:js": "eslint . --cache",
    "lint:hbs": "ember-template-lint .",
    "lint": "yarn lint:js && yarn lint:hbs"
  },
  "engines": {
    "node": "^18.12.1"
  },
  "devDependencies": {
    "@babel/eslint-parser": "7.23.3",
    "@babel/plugin-proposal-class-properties": "7.18.6",
    "@babel/plugin-proposal-decorators": "7.23.6",
    "@ember/jquery": "2.0.0",
    "@ember/optional-features": "2.0.0",
    "@ember/render-modifiers": "2.1.0",
    "@ember/test-helpers": "2.9.4",
    "@embroider/macros": "1.13.4",
    "@glimmer/component": "1.1.2",
    "@html-next/vertical-collection": "3.0.0",
    "@sentry/ember": "7.86.0",
    "@sentry/integrations": "7.86.0",
    "@tryghost/color-utils": "0.2.0",
    "@tryghost/ember-promise-modals": "2.0.1",
    "@tryghost/helpers": "1.1.88",
    "@tryghost/kg-clean-basic-html": "4.0.1",
    "@tryghost/kg-converters": "0.0.22",
<<<<<<< HEAD
    "@tryghost/koenig-lexical": "1.0.8",
=======
    "@tryghost/koenig-lexical": "0.5.28",
>>>>>>> c2ad349b
    "@tryghost/limit-service": "1.2.12",
    "@tryghost/members-csv": "0.0.0",
    "@tryghost/nql": "0.12.0",
    "@tryghost/nql-lang": "0.6.0",
    "@tryghost/string": "0.2.10",
    "@tryghost/timezone-data": "0.4.1",
    "autoprefixer": "9.8.6",
    "babel-eslint": "10.1.0",
    "babel-plugin-transform-class-properties": "6.24.1",
    "babel-plugin-transform-react-jsx": "6.24.1",
    "broccoli-asset-rev": "3.0.0",
    "broccoli-concat": "4.2.5",
    "broccoli-funnel": "3.0.8",
    "broccoli-merge-trees": "4.2.0",
    "broccoli-terser-sourcemap": "4.1.1",
    "chai": "4.3.8",
    "chai-dom": "1.11.0",
    "codemirror": "5.48.2",
    "cssnano": "4.1.10",
    "element-resize-detector": "1.2.4",
    "ember-ajax": "5.1.2",
    "ember-assign-helper": "0.4.0",
    "ember-auto-import": "2.7.1",
    "ember-classic-decorator": "3.0.1",
    "ember-cli": "3.24.0",
    "ember-cli-app-version": "5.0.0",
    "ember-cli-babel": "8.2.0",
    "ember-cli-chart": "3.7.2",
    "ember-cli-code-coverage": "1.0.3",
    "ember-cli-dependency-checker": "3.3.2",
    "ember-cli-deprecation-workflow": "2.2.0",
    "ember-cli-htmlbars": "6.3.0",
    "ember-cli-inject-live-reload": "2.1.0",
    "ember-cli-mirage": "2.4.0",
    "ember-cli-node-assets": "0.2.2",
    "ember-cli-postcss": "6.0.1",
    "ember-cli-shims": "1.2.0",
    "ember-cli-string-helpers": "6.1.0",
    "ember-cli-terser": "4.0.1",
    "ember-cli-test-loader": "3.1.0",
    "ember-composable-helpers": "5.0.0",
    "ember-concurrency": "2.3.7",
    "ember-could-get-used-to-this": "1.0.1",
    "ember-css-transitions": "4.4.0",
    "ember-data": "3.24.0",
    "ember-decorators": "6.1.1",
    "ember-drag-drop": "0.4.8",
    "ember-ella-sparse": "0.16.0",
    "ember-exam": "6.0.1",
    "ember-export-application-global": "2.0.1",
    "ember-fetch": "8.1.2",
    "ember-in-viewport": "4.1.0",
    "ember-infinity": "2.3.0",
    "ember-keyboard": "8.2.1",
    "ember-load": "0.0.17",
    "ember-load-initializers": "2.1.2",
    "ember-mocha": "0.16.2",
    "ember-modifier": "4.1.0",
    "ember-moment": "10.0.0",
    "ember-one-way-select": "4.0.1",
    "ember-power-datepicker": "cibernox/ember-power-datepicker",
    "ember-power-select": "6.0.1",
    "ember-resolver": "8.1.0",
    "ember-simple-auth": "5.0.0",
    "ember-sinon": "5.0.0",
    "ember-source": "3.24.0",
    "ember-svg-jar": "2.4.7",
    "ember-template-lint": "5.11.0",
    "ember-test-selectors": "6.0.0",
    "ember-tooltips": "3.6.0",
    "ember-truth-helpers": "3.1.1",
    "ember-websockets": "10.2.1",
    "eslint-plugin-babel": "5.3.1",
    "faker": "5.5.3",
    "fs-extra": "11.2.0",
    "glob": "8.1.0",
    "google-caja-bower": "https://github.com/acburdine/google-caja-bower#ghost",
    "keymaster": "https://github.com/madrobby/keymaster.git",
    "liquid-fire": "0.34.0",
    "liquid-wormhole": "3.0.1",
    "loader.js": "4.7.0",
    "miragejs": "0.1.48",
    "moment-timezone": "0.5.23",
    "normalize.css": "3.0.3",
    "papaparse": "5.3.2",
    "postcss-color-mod-function": "3.0.3",
    "postcss-custom-media": "7.0.8",
    "postcss-custom-properties": "10.0.0",
    "postcss-import": "12.0.1",
    "pretender": "3.4.7",
    "process": "0.11.10",
    "react": "18.2.0",
    "react-dom": "18.2.0",
    "reframe.js": "4.0.2",
    "semver": "7.5.4",
    "testem": "3.11.0",
    "tracked-built-ins": "3.3.0",
    "util": "0.12.5",
    "validator": "7.2.0",
    "walk-sync": "3.0.0"
  },
  "ember-addon": {
    "paths": [
      "lib/asset-delivery",
      "lib/ember-power-calendar-moment",
      "lib/ember-power-calendar-utils"
    ]
  },
  "resolutions": {
    "ember-basic-dropdown": "6.0.2",
    "ember-in-viewport": "4.1.0",
    "moment": "2.24.0",
    "moment-timezone": "0.5.23"
  },
  "ember": {
    "edition": "octane"
  },
  "lint-staged": {
    "*.hbs": "ember-template-lint",
    "*.js": "eslint"
  },
  "dependencies": {
    "jose": "4.15.4",
    "path-browserify": "1.0.1",
    "webpack": "5.89.0"
  },
  "nx": {
    "targets": {
      "build:dev": {
        "dependsOn": [
          "build:dev",
          {
            "projects": [
              "@tryghost/admin-x-demo",
              "@tryghost/admin-x-settings"
            ],
            "target": "build"
          }
        ]
      },
      "build": {
        "dependsOn": [
          "build",
          {
            "projects": [
              "@tryghost/admin-x-demo",
              "@tryghost/admin-x-settings"
            ],
            "target": "build"
          }
        ]
      }
    }
  }
}<|MERGE_RESOLUTION|>--- conflicted
+++ resolved
@@ -46,11 +46,7 @@
     "@tryghost/helpers": "1.1.88",
     "@tryghost/kg-clean-basic-html": "4.0.1",
     "@tryghost/kg-converters": "0.0.22",
-<<<<<<< HEAD
     "@tryghost/koenig-lexical": "1.0.8",
-=======
-    "@tryghost/koenig-lexical": "0.5.28",
->>>>>>> c2ad349b
     "@tryghost/limit-service": "1.2.12",
     "@tryghost/members-csv": "0.0.0",
     "@tryghost/nql": "0.12.0",
